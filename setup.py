# coding=utf-8
'''Ludwig: a deep learning experimentation toolbox
'''
from codecs import open
from os import path

from setuptools import setup, find_packages

here = path.abspath(path.dirname(__file__))

# Get the long description from the README.md file
with open(path.join(here, 'README.md'), encoding='utf-8') as f:
    long_description = f.read()

with open(path.join(here, 'requirements.txt'), encoding='utf-8') as f:
    requirements = [line.strip() for line in f if line]

extra_requirements = {}

with open(path.join(here, 'requirements_audio.txt'), encoding='utf-8') as f:
    extra_requirements['audio'] = [line.strip() for line in f if line]

with open(path.join(here, 'requirements_image.txt'), encoding='utf-8') as f:
    extra_requirements['image'] = [line.strip() for line in f if line]

with open(path.join(here, 'requirements_serve.txt'), encoding='utf-8') as f:
    extra_requirements['serve'] = [line.strip() for line in f if line]

with open(path.join(here, 'requirements_text.txt'), encoding='utf-8') as f:
    extra_requirements['text'] = [line.strip() for line in f if line]

with open(path.join(here, 'requirements_viz.txt'), encoding='utf-8') as f:
    extra_requirements['viz'] = [line.strip() for line in f if line]

<<<<<<< HEAD
with open(path.join(here, 'requirements_horovod.txt'), encoding='utf-8') as f:
    extra_requirements['horovod'] = [line.strip() for line in f if line]
=======
with open(path.join(here, 'requirements_hyperopt.txt'), encoding='utf-8') as f:
    extra_requirements['hyperopt'] = [line.strip() for line in f if line]
>>>>>>> 9aed81db

extra_requirements['full'] = [item for sublist in extra_requirements.values()
                              for item in sublist]

with open(path.join(here, 'requirements_test.txt'), encoding='utf-8') as f:
    extra_requirements['test'] = (
            extra_requirements['full'] + [line.strip() for line in f if line]
    )

setup(
    name='ludwig',
    version='0.3.0-a.1',

    description='A deep learning experimentation toolbox',
    long_description=long_description,
    long_description_content_type='text/markdown',

    url='https://github.com/uber/ludwig',
    download_url='https://pypi.org/project/ludwig/',

    author='Piero Molino',
    author_email='piero.molino@gmail.com',

    license='Apache 2.0',

    keywords='ludwig deep learning deep_learning machine machine_learning natural language processing computer vision',

    packages=find_packages(exclude=['contrib', 'docs', 'tests']),

    python_requires='>=3.6',

    include_package_data=True,
    package_data={'ludwig': ['etc/*', 'examples/*.py']},

    install_requires=requirements,
    extras_require=extra_requirements,

    entry_points={
        'console_scripts': [
            'ludwig=ludwig.cli:main'
        ]
    }
)<|MERGE_RESOLUTION|>--- conflicted
+++ resolved
@@ -32,13 +32,11 @@
 with open(path.join(here, 'requirements_viz.txt'), encoding='utf-8') as f:
     extra_requirements['viz'] = [line.strip() for line in f if line]
 
-<<<<<<< HEAD
 with open(path.join(here, 'requirements_horovod.txt'), encoding='utf-8') as f:
     extra_requirements['horovod'] = [line.strip() for line in f if line]
-=======
+
 with open(path.join(here, 'requirements_hyperopt.txt'), encoding='utf-8') as f:
     extra_requirements['hyperopt'] = [line.strip() for line in f if line]
->>>>>>> 9aed81db
 
 extra_requirements['full'] = [item for sublist in extra_requirements.values()
                               for item in sublist]
