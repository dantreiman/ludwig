--- conflicted
+++ resolved
@@ -160,29 +160,19 @@
         return torch.int32
 
 
-<<<<<<< HEAD
 @register(name='xlm')
 class XLMEncoder(TextEncoder):
-=======
-@register(name='gpt')
-class GPTEncoder(TextEncoder):
->>>>>>> 088e4f6c
     fixed_preprocessing_parameters = {
         'word_tokenizer': 'hf_tokenizer',
         'pretrained_model_name_or_path': 'feature.pretrained_model_name_or_path',
     }
 
     default_params = {
-<<<<<<< HEAD
         'pretrained_model_name_or_path': 'xlm-mlm-en-2048',
-=======
-        'pretrained_model_name_or_path': 'openai-gpt',
->>>>>>> 088e4f6c
     }
 
     def __init__(
             self,
-<<<<<<< HEAD
             use_pretrained: bool = True,
             pretrained_model_name_or_path: str='xlm-mlm-en-2048',
             trainable: bool = True,
@@ -216,34 +206,11 @@
             lang_id: int = 0,
             pad_token_id: int = 2,
             bos_token_id: int = 0,
-=======
-            reduce_output: str = 'sum',
-            use_pretrained: bool = True,
-            pretrained_model_name_or_path: str = 'openai-gpt',
-            max_sequence_length: int = None,
-            trainable: bool = True,
-            vocab_size: int = 30522,
-            n_positions: int = 40478,
-            n_ctx: int = 512,
-            n_embd: int = 768,
-            n_layer: int = 12,
-            n_head: int = 12,
-            afn: str = 'gelu',
-            resid_pdrop: float = 0.1,
-            embd_pdrop: float = 0.1,
-            attn_pdrop: float = 0.1,
-            layer_norm_epsilon: float = 1e-5,
-            initializer_range: float = 0.02,
->>>>>>> 088e4f6c
             **kwargs
     ):
         super().__init__()
         try:
-<<<<<<< HEAD
             from transformers import XLMModel, XLMConfig
-=======
-            from transformers import OpenAIGPTModel, OpenAIGPTConfig
->>>>>>> 088e4f6c
         except ModuleNotFoundError:
             logger.error(
                 ' transformers is not installed. '
@@ -253,7 +220,6 @@
             sys.exit(-1)
 
         if use_pretrained:
-<<<<<<< HEAD
             self.transformer = XLMModel.from_pretrained(
                 pretrained_model_name_or_path
             )
@@ -303,7 +269,81 @@
             mask: Optional[torch.Tensor] = None
     ) -> Dict[str, torch.Tensor]:
 
-=======
+        if mask is not None:
+            mask = mask.to(torch.int32)
+        transformer_outputs = self.transformer(
+            input_ids=inputs,
+            attention_mask=mask,
+            token_type_ids=torch.zeros_like(inputs),
+        )
+        hidden = transformer_outputs[0]
+        hidden = self.reduce_sequence(hidden, self.reduce_output)
+        return {'encoder_output': hidden}
+
+    @property
+    def input_shape(self) -> torch.Size:
+        return torch.Size([self.max_sequence_length])
+
+    # TODO(shreya): Confirm that this is it
+    @property
+    def output_shape(self) -> torch.Size:
+        if self.reduce_output is None:
+            # Subtract 2 to remove CLS and PAD tokens added by BERT tokenizer.
+            return torch.Size([
+                self.max_sequence_length - 2,
+                self.transformer.config.hidden_size
+            ])
+        return torch.Size([self.transformer.config.hidden_size])
+
+    @property
+    def input_dtype(self):
+        return torch.int32
+
+
+@register(name='gpt')
+class GPTEncoder(TextEncoder):
+    fixed_preprocessing_parameters = {
+        'word_tokenizer': 'hf_tokenizer',
+        'pretrained_model_name_or_path': 'feature.pretrained_model_name_or_path',
+    }
+
+    default_params = {
+        'pretrained_model_name_or_path': 'openai-gpt',
+    }
+
+    def __init__(
+            self,
+            reduce_output: str = 'sum',
+            use_pretrained: bool = True,
+            pretrained_model_name_or_path: str = 'openai-gpt',
+            max_sequence_length: int = None,
+            trainable: bool = True,
+            vocab_size: int = 30522,
+            n_positions: int = 40478,
+            n_ctx: int = 512,
+            n_embd: int = 768,
+            n_layer: int = 12,
+            n_head: int = 12,
+            afn: str = 'gelu',
+            resid_pdrop: float = 0.1,
+            embd_pdrop: float = 0.1,
+            attn_pdrop: float = 0.1,
+            layer_norm_epsilon: float = 1e-5,
+            initializer_range: float = 0.02,
+            **kwargs
+    ):
+        super().__init__()
+        try:
+            from transformers import OpenAIGPTModel, OpenAIGPTConfig
+        except ModuleNotFoundError:
+            logger.error(
+                ' transformers is not installed. '
+                'In order to install all text feature dependencies run '
+                'pip install ludwig[text]'
+            )
+            sys.exit(-1)
+
+        if use_pretrained:
             self.transformer = OpenAIGPTModel.from_pretrained(
                 pretrained_model_name_or_path
             )
@@ -433,7 +473,6 @@
         self.transformer.resize_token_embeddings(vocab_size)
 
     def forward(self, inputs: torch.Tensor, mask: Optional[torch.Tensor] = None) -> Dict[str, torch.Tensor]:
->>>>>>> 088e4f6c
         if mask is not None:
             mask = mask.to(torch.int32)
         transformer_outputs = self.transformer(
@@ -443,149 +482,27 @@
         )
         hidden = transformer_outputs[0]
         hidden = self.reduce_sequence(hidden, self.reduce_output)
-<<<<<<< HEAD
-        #if self.reduce_output == 'cls_pooled':
-        #    hidden = transformer_outputs[1]
-        #else:
-        #    hidden = transformer_outputs[0][:, 1:-1, :]
-        #    hidden = self.reduce_sequence(hidden, self.reduce_output)
-
-=======
->>>>>>> 088e4f6c
         return {'encoder_output': hidden}
 
     @property
     def input_shape(self) -> torch.Size:
         return torch.Size([self.max_sequence_length])
 
-<<<<<<< HEAD
-    # TODO(shreya): Confirm that this is it
-    @property
-    def output_shape(self) -> torch.Size:
-        if self.reduce_output is None:
-            # Subtract 2 to remove CLS and PAD tokens added by BERT tokenizer.
-            return torch.Size([
-                self.max_sequence_length - 2,
-                self.transformer.config.hidden_size
-            ])
-=======
     @property
     def output_shape(self) -> torch.Size:
         if self.reduce_output is None:
             return torch.Size([self.max_sequence_length, self.transformer.config.hidden_size])
->>>>>>> 088e4f6c
         return torch.Size([self.transformer.config.hidden_size])
 
     @property
     def input_dtype(self):
         return torch.int32
 
-<<<<<<< HEAD
-# @register(name='gpt')
-# class GPTEncoder(TextEncoder):
-#     fixed_preprocessing_parameters = {
-#         'word_tokenizer': 'hf_tokenizer',
-#         'pretrained_model_name_or_path': 'feature.pretrained_model_name_or_path',
-#     }
-#
-#     default_params = {
-#         'pretrained_model_name_or_path': 'openai-gpt',
-#     }
-#
-#     def __init__(
-#             self,
-#             reduce_output='sum',
-#             pretrained_model_name_or_path='openai-gpt',
-#             trainable=True,
-#             num_tokens=None,
-#             **kwargs
-#     ):
-#         super().__init__()
-#         try:
-#             from transformers import TFOpenAIGPTModel
-#         except ModuleNotFoundError:
-#             logger.error(
-#                 ' transformers is not installed. '
-#                 'In order to install all text feature dependencies run '
-#                 'pip install ludwig[text]'
-#             )
-#             sys.exit(-1)
-#
-#         self.transformer = TFOpenAIGPTModel.from_pretrained(
-#             pretrained_model_name_or_path
-#         )
-#         self.reduce_output = reduce_output
-#         self.reduce_sequence = SequenceReducer(reduce_mode=reduce_output)
-#         self.transformer.trainable = trainable
-#         self.transformer.resize_token_embeddings(num_tokens)
-#
-#     def call(self, inputs, training=None, mask=None):
-#         if mask is not None:
-#             mask = tf.cast(mask, dtype=tf.int32)
-#         transformer_outputs = self.transformer({
-#             "input_ids": inputs,
-#             "attention_mask": mask,
-#             "token_type_ids": tf.zeros_like(inputs),
-#         }, training=training)
-#         hidden = transformer_outputs[0]
-#         hidden = self.reduce_sequence(hidden, self.reduce_output)
-#         return {'encoder_output': hidden}
-#
-#
-# @register(name='gpt2')
-# class GPT2Encoder(TextEncoder):
-#     fixed_preprocessing_parameters = {
-#         'word_tokenizer': 'hf_tokenizer',
-#         'pretrained_model_name_or_path': 'feature.pretrained_model_name_or_path',
-#     }
-#
-#     default_params = {
-#         'pretrained_model_name_or_path': 'gpt2',
-#     }
-#
-#     def __init__(
-#             self,
-#             pretrained_model_name_or_path='gpt2',
-#             reduce_output='sum',
-#             trainable=True,
-#             num_tokens=None,
-#             **kwargs
-#     ):
-#         super().__init__()
-#         try:
-#             from transformers import TFGPT2Model
-#         except ModuleNotFoundError:
-#             logger.error(
-#                 ' transformers is not installed. '
-#                 'In order to install all text feature dependencies run '
-#                 'pip install ludwig[text]'
-#             )
-#             sys.exit(-1)
-#
-#         self.transformer = TFGPT2Model.from_pretrained(
-#             pretrained_model_name_or_path
-#         )
-#         self.reduce_output = reduce_output
-#         self.reduce_sequence = SequenceReducer(reduce_mode=reduce_output)
-#         self.transformer.trainable = trainable
-#         self.transformer.resize_token_embeddings(num_tokens)
-#
-#     def call(self, inputs, training=None, mask=None):
-#         if mask is not None:
-#             mask = tf.cast(mask, dtype=tf.int32)
-#         transformer_outputs = self.transformer({
-#             "input_ids": inputs,
-#             "attention_mask": mask,
-#             "token_type_ids": tf.zeros_like(inputs),
-#         }, training=training)
-#         hidden = transformer_outputs[0]
-#         hidden = self.reduce_sequence(hidden, self.reduce_output)
-#         return {'encoder_output': hidden}
-#
-#
-=======
-
->>>>>>> 088e4f6c
+    @property
+    def input_dtype(self):
+        return torch.int32
+
+
 # # @register(name='transformer_xl')
 # class TransformerXLEncoder(TextEncoder):
 #     fixed_preprocessing_parameters = {
