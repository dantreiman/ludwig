# coding=utf-8
# Copyright (c) 2019 Uber Technologies, Inc.
#
# Licensed under the Apache License, Version 2.0 (the "License");
# you may not use this file except in compliance with the License.
# You may obtain a copy of the License at
#
#     http://www.apache.org/licenses/LICENSE-2.0
#
# Unless required by applicable law or agreed to in writing, software
# distributed under the License is distributed on an "AS IS" BASIS,
# WITHOUT WARRANTIES OR CONDITIONS OF ANY KIND, either express or implied.
# See the License for the specific language governing permissions and
# limitations under the License.
# ==============================================================================
import logging
from abc import ABC, abstractmethod
from typing import Dict

<<<<<<< HEAD
try:
    import dask.dataframe as dd
except ImportError:
    pass
import pandas as pd
import torch
from torch import Tensor
=======
from ludwig.utils.types import DataFrame

import tensorflow as tf
>>>>>>> 8095b112

from ludwig.constants import *
from ludwig.features.feature_utils import compute_feature_hash
from ludwig.modules.fully_connected_modules import FCStack
from ludwig.modules.reduction_modules import SequenceReducer
from ludwig.modules.loss_modules import LOSS_INPUTS_REGISTRY
from ludwig.modules.metric_modules import METRICS_INPUTS_REGISTRY
from ludwig.utils.misc_utils import merge_dict, get_from_registry
from ludwig.utils.torch_utils import LudwigModule, sequence_length_3D, \
    sequence_mask

import numpy as np

logger = logging.getLogger(__name__)


class BaseFeature:
    """Base class for all features.

    Note that this class is not-cooperative (does not forward kwargs), so when constructing
    feature class hierarchies, there should be only one parent class that derives from base
    feature.  Other functionality should be put into mixin classes to avoid the diamond
    pattern.
    """

    def __init__(self, feature, *args, **kwargs):
        super().__init__()

        if NAME not in feature:
            raise ValueError('Missing feature name')
        self.feature_name = feature[NAME]

        if COLUMN not in feature:
            feature[COLUMN] = self.feature_name
        self.column = feature[COLUMN]

        if PROC_COLUMN not in feature:
            feature[PROC_COLUMN] = compute_feature_hash(feature)
        self.proc_column = feature[PROC_COLUMN]

        self.type = None

    def overwrite_defaults(self, feature):
        attributes = set(self.__dict__.keys())
        attributes.update(self.__class__.__dict__.keys())

        for k in feature.keys():
            if k in attributes:
                if (isinstance(feature[k], dict) and hasattr(self, k)
                        and isinstance(getattr(self, k), dict)):
                    setattr(self, k, merge_dict(getattr(self, k),
                                                feature[k]))
                else:
                    setattr(self, k, feature[k])


class InputFeature(BaseFeature, LudwigModule, ABC):
    """Parent class for all input features."""

    def __init__(self, *args, **kwargs):
        super().__init__(*args, **kwargs)

    def create_input(self):
        return torch.rand(self.input_shape, dtype=self.input_dtype)

    @staticmethod
    @abstractmethod
    def update_config_with_metadata(
            input_feature,
            feature_metadata,
            *args,
            **kwargs
    ):
        pass

    @staticmethod
    @abstractmethod
    def populate_defaults(input_feature):
        pass

    @property
    @abstractmethod
    def encoder_registry(self):
        pass

    def initialize_encoder(self, encoder_parameters):
        return get_from_registry(self.encoder, self.encoder_registry)(
            **encoder_parameters
        )


class OutputFeature(BaseFeature, LudwigModule, ABC):
    """Parent class for all output features."""

    #train_loss_function = None
    #eval_loss_function = None

    def __init__(self, feature, *args, **kwargs):
        super().__init__(*args, feature=feature, **kwargs)

        self.reduce_input = None
        self.reduce_dependencies = None
        self.dependencies = []

        self.fc_layers = None
        self.num_fc_layers = 0
        self.fc_size = 256
        self.use_bias = True
        self.weights_initializer = 'xavier_uniform'
        self.bias_initializer = 'zeros'
        self.weights_regularizer = None
        self.bias_regularizer = None
        self.activity_regularizer = None
        # self.weights_constraint=None
        # self.bias_constraint=None
        self.norm = None
        self.norm_params = None
        self.activation = 'relu'
        self.dropout = 0
        self.input_size = None

        self.overwrite_defaults(feature)

        logger.debug(' output feature fully connected layers')
        logger.debug('  FCStack')
        self.fc_stack = FCStack(
            first_layer_input_size=self.input_size,
            layers=self.fc_layers,
            num_layers=self.num_fc_layers,
            default_fc_size=self.fc_size,
            default_use_bias=self.use_bias,
            default_weights_initializer=self.weights_initializer,
            default_bias_initializer=self.bias_initializer,
            default_weights_regularizer=self.weights_regularizer,
            default_bias_regularizer=self.bias_regularizer,
            default_activity_regularizer=self.activity_regularizer,
            # default_weights_constraint=self.weights_constraint,
            # default_bias_constraint=self.bias_constraint,
            default_norm=self.norm,
            default_norm_params=self.norm_params,
            default_activation=self.activation,
            default_dropout=self.dropout,
        )

        # set up two sequence reducers, one for inputs and other for dependencies
        self.reduce_sequence_input = SequenceReducer(
            reduce_mode=self.reduce_input
        )
        if self.dependencies:
            self.dependency_reducers = {}
            for dependency in self.dependencies:
                self.dependency_reducers[dependency] = SequenceReducer(
                    reduce_mode=self.reduce_dependencies
                )

    def create_input(self):
        return torch.rand(self.output_shape, dtype=self.get_output_dtype())

    @abstractmethod
    def get_prediction_set(self):
        """Returns the set of prediction columns returned by this feature."""
        pass

    @classmethod
    @abstractmethod
    def get_output_dtype(cls):
        """Returns the Tensor data type feature outputs."""
        pass

    @property
    @abstractmethod
    def metric_functions(self) -> Dict:
        pass

    @property
    @abstractmethod
    def decoder_registry(self):
        pass

    def initialize_decoder(self, decoder_parameters):
        return get_from_registry(self.decoder, self.decoder_registry)(
            **decoder_parameters
        )

    def train_loss(self, targets: Tensor, predictions: Dict[str, Tensor]):
        # TODO(shreya): Add exceptions here.
        loss_class = type(self.train_loss_function)
        prediction_key = LOSS_INPUTS_REGISTRY[loss_class]
        return self.train_loss_function(predictions[prediction_key], targets)

    def eval_loss(self, targets: Tensor, predictions: Dict[str, Tensor]):
        loss_class = type(self.train_loss_function)
        prediction_key = LOSS_INPUTS_REGISTRY[loss_class]
        return self.eval_loss_function(predictions[prediction_key], targets)

    def update_metrics(self, targets: Tensor, predictions: Dict[str, Tensor]):
        for _, metric_fn in self.metric_functions.items():
            metric_class = type(metric_fn)
            prediction_key = METRICS_INPUTS_REGISTRY[metric_class]
            metric_fn.update(predictions[prediction_key], targets)

    def get_metrics(self):
        metric_vals = {}
        for metric_name, metric_onj in self.metric_functions.items():
            #metric_vals[metric_name] = metric_onj.result().numpy()
            metric_vals[metric_name] = metric_onj.compute(
            ).detach().numpy().item()
        return metric_vals

    def reset_metrics(self):
        for of_name, metric_fn in self.metric_functions.items():
            if metric_fn is not None:
                # metric_fn.reset_states()
                metric_fn.reset()

    def forward(
            self,
            inputs,
            # ((hidden, other_output_hidden), target) or (hidden, other_output_hidden)
            training=None,
            mask=None
    ):
        # account for output feature target
        if isinstance(inputs[0], tuple):
            local_inputs, target = inputs
        else:
            local_inputs = inputs
            target = None

        combiner_outputs, other_output_hidden = local_inputs

        # extract the combined hidden layer
        combiner_output = combiner_outputs['combiner_output']
        hidden = self.prepare_decoder_inputs(
            combiner_output,
            other_output_hidden,
            training=training,
            mask=mask
        )

        # ================ Predictions ================
        logits_input = {
            HIDDEN: hidden
        }
        # pass supplemental data from encoders to decoder
        if 'encoder_output_state' in combiner_outputs:
            logits_input['encoder_output_state'] = \
                combiner_outputs['encoder_output_state']
        if LENGTHS in combiner_outputs:
            logits_input[LENGTHS] = combiner_outputs[LENGTHS]
        logits = self.logits(logits_input, target=target,
                             training=training)

        # most of the cases the output of self.logits() is a tensor
        # there are three special cases:
        # categorical feature: logits is a dictionary
        #   with keys: logits, projection_input
        # sequence feature with Generator Decoder: 'logits' is a dictionary
        #   with keys: logits, projection_input
        # sequence feature with Tagger Decoder: 'logits' is a dictionary
        #   with keys: logits, lengths, projection_input
        #

        if isinstance(logits, Tensor):
            logits = {'logits': logits}

        return {
            # last_hidden used for dependencies processing
            'last_hidden': hidden,
            **logits
        }

    def overall_statistics_metadata(self):
        """Additional metadata used to extend `training_set_metadata`.

        Used when calculating the overall statistics.
        """
        return {}

    @property
    @abstractmethod
    def default_validation_metric(self):
        pass

    @abstractmethod
    def postprocess_predictions(
            self,
            result,
            metadata,
            output_directory,
            backend,
    ):
        pass

    @staticmethod
    @abstractmethod
    def update_config_with_metadata(
            output_feature,
            feature_metadata,
            *args,
            **kwargs
    ):
        pass

    @staticmethod
    @abstractmethod
    def calculate_overall_stats(
            predictions,
            targets,
            train_set_metadata
    ):
        pass

    @staticmethod
    @abstractmethod
    def populate_defaults(input_feature):
        pass

    def concat_dependencies(self, hidden, other_features_hidden):
        if len(self.dependencies) > 0:
            dependencies_hidden = []
            for dependency in self.dependencies:
                # the dependent feature is ensured to be present in final_hidden
                # because we did the topological sort of the features before
                dependency_final_hidden = other_features_hidden[dependency]

                if len(hidden.shape) > 2:
                    if len(dependency_final_hidden.shape) > 2:
                        # matrix matrix -> concat
                        assert hidden.shape[1] == \
                            dependency_final_hidden.shape[1]
                        dependencies_hidden.append(dependency_final_hidden)
                    else:
                        # matrix vector -> tile concat
                        sequence_max_length = hidden.shape[1]
                        '''
                        multipliers = tf.concat(
                            [[1], [sequence_max_length], [1]],
                            0
                        )
                        '''
                        multipliers = torch.cat(
                            [[1], [sequence_max_length], [1]],
                            dim=0
                        )

                        '''
                        tiled_representation = tf.tile(
                            tf.expand_dims(dependency_final_hidden, 1),
                            multipliers
                        )
                        '''
                        tiled_representation = torch.tile(
                            torch.unsqueeze(dependency_final_hidden, 1),
                            multipliers
                        )

                        # todo future: maybe modify this with TF2 mask mechanics
                        sequence_length = sequence_length_3D(hidden)
                        '''
                        mask = tf.sequence_mask(
                            sequence_length,
                            sequence_max_length
                        )
                        tiled_representation = tf.multiply(
                            tiled_representation,
                            tf.cast(mask[:, :, tf.newaxis], dtype=tf.float32)
                        )
                        '''
                        mask = sequence_mask(
                            sequence_length,
                            sequence_max_length
                        )
                        tiled_representation = torch.mul(
                            tiled_representation,
                            mask[:, :, np.newaxis].type(torch.float32)
                        )

                        dependencies_hidden.append(tiled_representation)

                else:
                    if len(dependency_final_hidden.shape) > 2:
                        # vector matrix -> reduce concat
                        reducer = self.dependency_reducers[dependency]
                        dependencies_hidden.append(
                            reducer(dependency_final_hidden)
                        )
                    else:
                        # vector vector -> concat
                        dependencies_hidden.append(dependency_final_hidden)

            try:
                hidden = torch.cat([hidden] + dependencies_hidden, dim=-1)
            except:
                raise ValueError(
                    'Shape mismatch while concatenating dependent features of '
                    '{}: {}. Concatenating the feature activations tensor {} '
                    'with activation tensors of dependencies: {}. The error is '
                    'likely due to a mismatch of the second dimension (sequence'
                    ' length) or a difference in ranks. Likely solutions are '
                    'setting the maximum_sequence_length of all sequential '
                    'features to be the same,  or reduce the output of some '
                    'features, or disabling the bucketing setting '
                    'bucketing_field to None / null, as activating it will '
                    'reduce the length of the field the bucketing is performed '
                    'on.'.format(
                        self.column,
                        self.dependencies,
                        hidden,
                        dependencies_hidden
                    )
                )

        return hidden

    def output_specific_fully_connected(
            self,
            inputs,  # feature_hidden
            training=None,
            mask=None
    ):
        feature_hidden = inputs
        original_feature_hidden = inputs

        # flatten inputs
        if len(original_feature_hidden.shape) > 2:
            '''
            feature_hidden = tf.reshape(
                feature_hidden,
                [-1, feature_hidden.shape[-1]]
            )
            '''
            feature_hidden = torch.reshape(
                feature_hidden,
                (-1, list(feature_hidden.shape)[-1])
            )

        # pass it through fc_stack
        feature_hidden = self.fc_stack(
            feature_hidden,
            training=training,
            mask=mask
        )
        feature_hidden_size = feature_hidden.shape[-1]

        # reshape back to original first and second dimension
        if len(original_feature_hidden.shape) > 2:
            sequence_length = original_feature_hidden.shape[1]
            '''
            feature_hidden = tf.reshape(
                feature_hidden,
                [-1, sequence_length, feature_hidden_size]
            )
            '''
            feature_hidden = torch.reshape(
                feature_hidden,
                (-1, sequence_length, feature_hidden_size)
            )

        return feature_hidden

    def prepare_decoder_inputs(
            self,
            combiner_output,
            other_output_features,
            training=None,
            mask=None
    ):
        """
        Takes the combiner output and the outputs of other outputs features
        computed so far and performs:
        - reduction of combiner outputs (if needed)
        - concatenating the outputs of dependent features (if needed)
        - output_specific fully connected layers (if needed)

        :param combiner_output: output tensor of the combiner
        :param other_output_features: output tensors from other features
        :return: tensor
        """
        feature_hidden = combiner_output

        # ================ Reduce Inputs ================
        if self.reduce_input is not None and len(feature_hidden.shape) > 2:
            feature_hidden = self.reduce_sequence_input(
                feature_hidden
            )

        # ================ Concat Dependencies ================
        feature_hidden = self.concat_dependencies(
            feature_hidden,
            other_output_features
        )

        # ================ Output-wise Fully Connected ================
        feature_hidden = self.output_specific_fully_connected(
            feature_hidden,
            training=training,
            mask=mask
        )

        return feature_hidden

    def flatten(self, df: DataFrame) -> DataFrame:
        """ Converts the output of batch_predict to a 1D array. """
        return df

    def unflatten(self, df: DataFrame) -> DataFrame:
        """ Reshapes a flattened 1D array into its original shape. """
        return df<|MERGE_RESOLUTION|>--- conflicted
+++ resolved
@@ -17,19 +17,10 @@
 from abc import ABC, abstractmethod
 from typing import Dict
 
-<<<<<<< HEAD
-try:
-    import dask.dataframe as dd
-except ImportError:
-    pass
-import pandas as pd
+from ludwig.utils.types import DataFrame
+
 import torch
 from torch import Tensor
-=======
-from ludwig.utils.types import DataFrame
-
-import tensorflow as tf
->>>>>>> 8095b112
 
 from ludwig.constants import *
 from ludwig.features.feature_utils import compute_feature_hash
