#! /usr/bin/env python
# coding=utf-8
# Copyright (c) 2019 Uber Technologies, Inc.
#
# Licensed under the Apache License, Version 2.0 (the "License");
# you may not use this file except in compliance with the License.
# You may obtain a copy of the License at
#
#     http://www.apache.org/licenses/LICENSE-2.0
#
# Unless required by applicable law or agreed to in writing, software
# distributed under the License is distributed on an "AS IS" BASIS,
# WITHOUT WARRANTIES OR CONDITIONS OF ANY KIND, either express or implied.
# See the License for the specific language governing permissions and
# limitations under the License.
# ==============================================================================
import logging
import os
from functools import partial
from multiprocessing import Pool
from typing import Tuple, Union

import numpy as np
import torch
import torchvision

from ludwig.constants import *
from ludwig.encoders.image_encoders import ENCODER_REGISTRY
from ludwig.features.base_feature import InputFeature
from ludwig.utils.data_utils import get_abs_path
from ludwig.utils.fs_utils import upload_h5
<<<<<<< HEAD
from ludwig.utils.image_utils import grayscale, num_channels_in_image,\
    resize_image, get_image_from_path, read_image
=======
from ludwig.utils.image_utils import greyscale, get_gray_default_image
from ludwig.utils.image_utils import num_channels_in_image
from ludwig.utils.image_utils import resize_image
from ludwig.utils.image_utils import get_image_from_path, read_image
>>>>>>> f344a267
from ludwig.utils.misc_utils import set_default_value

logger = logging.getLogger(__name__)

# TODO(shreya): Confirm if it's ok to do per channel normalization
# TODO(shreya): Also confirm if this is being used anywhere
# TODO(shreya): Confirm if ok to use imagenet means and std devs
image_scaling_registry = {
    'pixel_normalization': lambda x: x * 1.0 / 255,
    'pixel_standardization': partial(
        torchvision.transforms.functional.normalize,
        mean=[0.485, 0.456, 0.406], std=[0.229, 0.224, 0.225]
    )
}


class ImageFeatureMixin:
    type = IMAGE
    preprocessing_defaults = {
        'missing_value_strategy': BACKFILL,
        'in_memory': True,
        'resize_method': 'interpolate',
        'scaling': 'pixel_normalization',
        'num_processes': 1,
        'infer_image_num_channels': True,
        'infer_image_dimensions': True,
        'infer_image_max_height': 256,
        'infer_image_max_width': 256,
        'infer_image_sample_size': 100
    }

    preprocessing_schema = {
        'missing_value_strategy': {'type': 'string', 'enum': MISSING_VALUE_STRATEGY_OPTIONS},
        'in_memory': {'type': 'boolean'},
        'resize_method': {'type': 'string', 'enum': RESIZE_METHODS},
        'scaling': {'type': 'string', 'enum': list(image_scaling_registry.keys())},
        'num_processes': {'type': 'integer', 'minimum': 0},
        'height': {'type': 'integer', 'minimum': 0},
        'width': {'type': 'integer', 'minimum': 0},
        'num_channels': {'type': 'integer', 'minimum': 0},
        'infer_image_num_channels': {'type': 'boolean'},
        'infer_image_dimensions': {'type': 'boolean'},
        'infer_image_max_height': {'type': 'integer', 'minimum': 0},
        'infer_image_max_width': {'type': 'integer', 'minimum': 0},
        'infer_image_sample_size': {'type': 'integer', 'minimum': 0}
    }

    @staticmethod
    def cast_column(column, backend):
        return column

    @staticmethod
    def get_feature_meta(column, preprocessing_parameters, backend):
        return {
            PREPROCESSING: preprocessing_parameters
        }

    @staticmethod
    def _read_image_and_resize(
            img_entry: Union[str, torch.Tensor],
            img_width: int,
            img_height: int,
            should_resize: bool,
            num_channels: int,
            resize_method: str,
            user_specified_num_channels: bool
    ) -> torch.Tensor:
        """
        :param img_entry Union[str, 'numpy.array']: if str file path to the
                image else numpy.array of the image itself
        :param img_width: expected width of the image
        :param img_height: expected height of the image
        :param should_resize: Should the image be resized?
        :param resize_method: type of resizing method
        :param num_channels: expected number of channels in the first image
        :param user_specified_num_channels: did the user specify num channels?
        :return: image object

        Helper method to read and resize an image according to model defn.
        If the user doesn't specify a number of channels, we use the first image
        in the dataset as the source of truth. If any image in the dataset
        doesn't have the same number of channels as the first image,
        raise an exception.

        If the user specifies a number of channels, we try to convert all the
        images to the specifications by dropping channels/padding 0 channels
        """

        img = read_image(img_entry)
        if img is None:
            logger.info(f"{img_entry} cannot be read")
            return None
        img_num_channels = num_channels_in_image(img)
        if img_num_channels == 1:
            img = grayscale(img)

        if should_resize:
            img = resize_image(img, (img_height, img_width), resize_method)

        if user_specified_num_channels:

            # convert to grayscale if needed
            if num_channels == 1 and (
                    img_num_channels == 3 or img_num_channels == 4):
                img = grayscale(img)
                img_num_channels = 1

            # Number of channels is specified by the user
            # img_padded = np.zeros((img_height, img_width, num_channels),
            #                       dtype=np.uint8)
            # min_num_channels = min(num_channels, img_num_channels)
            # img_padded[:, :, :min_num_channels] = img[:, :, :min_num_channels]
            # img = img_padded
            if num_channels > img_num_channels:
                extra_channels = num_channels - img_num_channels
                img = torch.nn.functional.pad(img, [0, 0, 0, 0, 0, extra_channels])


            if img_num_channels != num_channels:
                logger.warning(
                    "Image has {0} channels, where as {1} "
                    "channels are expected. Dropping/adding channels "
                    "with 0s as appropriate".format(
                        img_num_channels, num_channels))
        else:
            # If the image isn't like the first image, raise exception
            if img_num_channels != num_channels:
                raise ValueError(
                    'Image has {0} channels, unlike the first image, which '
                    'has {1} channels. Make sure all the images have the same '
                    'number of channels or use the num_channels property in '
                    'image preprocessing'.format(img_num_channels,
                                                 num_channels))

        if img.shape[1] != img_height or img.shape[2] != img_width:
            raise ValueError(
                "Images are not of the same size. "
                "Expected size is {0}, "
                "current image size is {1}."
                "Images are expected to be all of the same size "
                "or explicit image width and height are expected "
                "to be provided. "
                "Additional information: "
                "https://ludwig-ai.github.io/ludwig-docs/user_guide/#image-features-preprocessing"
                    .format([img_height, img_width, num_channels], img.shape)
            )

        return img

    @staticmethod
    def _finalize_preprocessing_parameters(
            preprocessing_parameters: dict,
            first_img_entry: Union[str, np.ndarray],
            src_path: str,
            input_feature_col: np.array
    ) -> Tuple:
        """
        Helper method to determine the height, width and number of channels for
        preprocessing the image data. This is achieved by looking at the
        parameters provided by the user. When there are some missing parameters,
        we fall back on to the first image in the dataset. The assumption being
        that all the images in the data are expected be of the same size with
        the same number of channels
        """
        first_image = read_image(first_img_entry)

        explicit_height_width = HEIGHT in preprocessing_parameters or WIDTH in preprocessing_parameters
        explicit_num_channels = NUM_CHANNELS in preprocessing_parameters

        inferred_sample = None
        if preprocessing_parameters[INFER_IMAGE_DIMENSIONS] and not (explicit_height_width and explicit_num_channels):
            sample_size = min(len(input_feature_col), preprocessing_parameters[INFER_IMAGE_SAMPLE_SIZE])
            sample = [read_image(get_image_from_path(src_path, img)) for img in input_feature_col.head(sample_size)]
            inferred_sample = [img for img in sample if img is not None]
            if len(inferred_sample) == 0:
                raise ValueError("No readable images in sample, image dimensions cannot be inferred")

        should_resize = False
        if explicit_height_width:
            should_resize = True
            try:
                height = int(preprocessing_parameters[HEIGHT])
                width = int(preprocessing_parameters[WIDTH])
            except ValueError as e:
                raise ValueError(
                    'Image height and width must be set and have '
                    'positive integer values: ' + str(e)
                )
            if height <= 0 or width <= 0:
                raise ValueError(
                    'Image height and width must be positive integers'
                )
        else:
            # User hasn't specified height and width.
            # Default to inferring from sample or first image.
            if preprocessing_parameters[INFER_IMAGE_DIMENSIONS]:
                should_resize = True

                height_avg = min(
                    sum(x.shape[0] for x in inferred_sample) / len(inferred_sample),
                    preprocessing_parameters[INFER_IMAGE_MAX_HEIGHT])
                width_avg = min(
                    sum(x.shape[1] for x in inferred_sample) / len(inferred_sample),
                    preprocessing_parameters[INFER_IMAGE_MAX_WIDTH])

                height, width = round(height_avg), round(width_avg)
                logger.debug("Inferring height: {0} and width: {1}".format(height, width))
            elif first_image is not None:
                height, width = first_image.shape[0], first_image.shape[1]
            else:
                raise ValueError("Explicit image width/height are not set, infer_image_dimensions is false, "
                                 "and first image cannot be read, so image dimensions are unknown")

        if explicit_num_channels:
            # User specified num_channels in the model/feature config
            user_specified_num_channels = True
            num_channels = preprocessing_parameters[NUM_CHANNELS]
        else:
            user_specified_num_channels = False
            if preprocessing_parameters[INFER_IMAGE_DIMENSIONS]:
                user_specified_num_channels = True
                num_channels = round(sum(num_channels_in_image(x) for x in inferred_sample) / len(inferred_sample))
            elif first_image is not None:
                num_channels = num_channels_in_image(first_image)
            else:
                raise ValueError("Explicit image num channels is not set, infer_image_dimensions is false, "
                                 "and first image cannot be read, so image num channels is unknown")

        assert isinstance(num_channels, int), ValueError(
            'Number of image channels needs to be an integer'
        )

        return (
            should_resize,
            width,
            height,
            num_channels,
            user_specified_num_channels,
            first_image
        )

    @staticmethod
    def add_feature_data(
            feature,
            input_df,
            proc_df,
            metadata,
            preprocessing_parameters,
            backend,
            skip_save_processed_input
    ):
        in_memory = preprocessing_parameters['in_memory']
        if PREPROCESSING in feature and 'in_memory' in feature[PREPROCESSING]:
            in_memory = feature[PREPROCESSING]['in_memory']

        num_processes = preprocessing_parameters['num_processes']
        if PREPROCESSING in feature and 'num_processes' in feature[
            PREPROCESSING]:
            num_processes = feature[PREPROCESSING]['num_processes']

        src_path = None
        if SRC in metadata:
            src_path = os.path.dirname(os.path.abspath(metadata.get(SRC)))

        num_images = len(input_df[feature[COLUMN]])
        if num_images == 0:
            raise ValueError('There are no images in the dataset provided.')

        first_img_entry = next(iter(input_df[feature[COLUMN]]))
        logger.debug(
            'Detected image feature type is {}'.format(type(first_img_entry))
        )

        if not isinstance(first_img_entry, str) \
                and not isinstance(first_img_entry, np.ndarray):
            raise ValueError(
                'Invalid image feature data type.  Detected type is {}, '
                'expect either string for file path or numpy array.'
                    .format(type(first_img_entry))
            )

        first_img_entry = get_image_from_path(src_path, first_img_entry)

        (
            should_resize,
            width,
            height,
            num_channels,
            user_specified_num_channels,
            first_image
        ) = ImageFeatureMixin._finalize_preprocessing_parameters(
            preprocessing_parameters, first_img_entry, src_path, input_df[feature[COLUMN]]
        )

        metadata[feature[NAME]][PREPROCESSING]['height'] = height
        metadata[feature[NAME]][PREPROCESSING]['width'] = width
        metadata[feature[NAME]][PREPROCESSING][
            'num_channels'] = num_channels

        read_image_and_resize = partial(
            ImageFeatureMixin._read_image_and_resize,
            img_width=width,
            img_height=height,
            should_resize=should_resize,
            num_channels=num_channels,
            resize_method=preprocessing_parameters['resize_method'],
            user_specified_num_channels=user_specified_num_channels
        )

        # TODO: alternatively use get_average_image() for unreachable images
        default_image = get_gray_default_image(height, width, num_channels)

        # check to see if the active backend can support lazy loading of
        # image features from the hdf5 cache.
        backend.check_lazy_load_supported(feature)

        if in_memory or skip_save_processed_input:
            # Number of processes to run in parallel for preprocessing
            metadata[feature[NAME]][PREPROCESSING][
                'num_processes'] = num_processes
            metadata[feature[NAME]]['reshape'] = (height, width, num_channels)

            # Split the dataset into pools only if we have an explicit request to use
            # multiple processes. In case we have multiple input images use the
            # standard code anyway.
            if backend.supports_multiprocessing and (
                    num_processes > 1 or num_images > 1):
                all_img_entries = [get_abs_path(src_path, img_entry)
                                   if isinstance(img_entry, str) else img_entry
                                   for img_entry in input_df[feature[COLUMN]]]

                with Pool(num_processes) as pool:
                    logger.debug(
                        'Using {} processes for preprocessing images'.format(
                            num_processes
                        )
                    )
                    res = pool.map(
                        read_image_and_resize, all_img_entries
                    )
                    proc_df[feature[PROC_COLUMN]] = [x if x is not None else default_image for x in res]
            else:
                # If we're not running multiple processes and we are only processing one
                # image just use this faster shortcut, bypassing multiprocessing.Pool.map
                logger.debug(
                    'No process pool initialized. Using internal process for preprocessing images'
                )

                # helper function for handling single image
                def _get_processed_image(img_store):
                    if isinstance(img_store, str):
                        res_single = read_image_and_resize(
                            get_abs_path(src_path, img_store)
                        )
                    else:
                        res_single = read_image_and_resize(img_store)
                    return res_single if res_single is not None else default_image

                proc_df[feature[PROC_COLUMN]] = backend.df_engine.map_objects(
                    input_df[feature[COLUMN]],
                    _get_processed_image
                )
        else:

            all_img_entries = [get_abs_path(src_path, img_entry)
                               if isinstance(img_entry, str) else img_entry
                               for img_entry in input_df[feature[COLUMN]]]

            data_fp = backend.cache.get_cache_path(
                metadata.get(SRC), metadata.get(CHECKSUM), TRAINING
            )
            with upload_h5(data_fp) as h5_file:
                # todo future add multiprocessing/multithreading
                image_dataset = h5_file.create_dataset(
                    feature[PROC_COLUMN] + '_data',
                    (num_images, num_channels, height, width),
                    dtype=np.uint8
                )
                for i, img_entry in enumerate(all_img_entries):
<<<<<<< HEAD
                    image_dataset[i, :, :height, :width] = (
                        read_image_and_resize(img_entry)
                    )
=======
                    res = read_image_and_resize(img_entry)
                    image_dataset[i, :height, :width, :] = res if res is not None else default_image
>>>>>>> f344a267
                h5_file.flush()

            proc_df[feature[PROC_COLUMN]] = np.arange(num_images)
        return proc_df


class ImageInputFeature(ImageFeatureMixin, InputFeature):
    height = 0
    width = 0
    num_channels = 0
    scaling = 'pixel_normalization'
    encoder = 'stacked_cnn'

    def __init__(self, feature, encoder_obj=None):
        super().__init__(feature)
        self.overwrite_defaults(feature)
        if encoder_obj:
            self.encoder_obj = encoder_obj
        else:
            self.encoder_obj = self.initialize_encoder(feature)

    def forward(self, inputs: torch.Tensor) -> torch.Tensor:
        assert isinstance(inputs, torch.Tensor)
        assert inputs.dtype in [torch.uint8, torch.int64]

        # casting and rescaling
        inputs = inputs.type(torch.float32) / 255

        inputs_encoded = self.encoder_obj(inputs)

        return inputs_encoded

    @property
    def input_dtype(self):
        return torch.uint8

    @property
    def input_shape(self) -> torch.Size:
        return torch.Size([self.num_channels, self.height, self.width])

    @staticmethod
    def update_config_with_metadata(
            input_feature,
            feature_metadata,
            *args,
            **kwargs
    ):
        for key in ['height', 'width', 'num_channels', 'scaling']:
            input_feature[key] = feature_metadata[PREPROCESSING][key]

    @staticmethod
    def populate_defaults(input_feature):
        set_default_value(input_feature, TIED, None)
        set_default_value(input_feature, PREPROCESSING, {})

    encoder_registry = ENCODER_REGISTRY<|MERGE_RESOLUTION|>--- conflicted
+++ resolved
@@ -29,15 +29,8 @@
 from ludwig.features.base_feature import InputFeature
 from ludwig.utils.data_utils import get_abs_path
 from ludwig.utils.fs_utils import upload_h5
-<<<<<<< HEAD
 from ludwig.utils.image_utils import grayscale, num_channels_in_image,\
-    resize_image, get_image_from_path, read_image
-=======
-from ludwig.utils.image_utils import greyscale, get_gray_default_image
-from ludwig.utils.image_utils import num_channels_in_image
-from ludwig.utils.image_utils import resize_image
-from ludwig.utils.image_utils import get_image_from_path, read_image
->>>>>>> f344a267
+    resize_image, get_image_from_path, read_image, get_gray_default_image
 from ludwig.utils.misc_utils import set_default_value
 
 logger = logging.getLogger(__name__)
@@ -417,14 +410,8 @@
                     dtype=np.uint8
                 )
                 for i, img_entry in enumerate(all_img_entries):
-<<<<<<< HEAD
-                    image_dataset[i, :, :height, :width] = (
-                        read_image_and_resize(img_entry)
-                    )
-=======
                     res = read_image_and_resize(img_entry)
                     image_dataset[i, :height, :width, :] = res if res is not None else default_image
->>>>>>> f344a267
                 h5_file.flush()
 
             proc_df[feature[PROC_COLUMN]] = np.arange(num_images)
