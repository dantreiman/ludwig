--- conflicted
+++ resolved
@@ -158,84 +158,6 @@
         sequence_max_length = representation.shape[1]
         sequence_length = sequence_length_3D(representation)
 
-<<<<<<< HEAD
-        with tf.variable_scope(scope_name):
-            # ================ Concat ================
-            for fe_name, fe_properties in feature_encodings.items():
-                if fe_name != self.main_sequence_feature:
-                    if fe_properties['type'] in SEQUENCE_TYPES and \
-                            len(fe_properties['representation'].shape) == 3:
-                        # The following check makes sense when
-                        # both representations have a specified
-                        # sequence length dimension. If they do not,
-                        # then this check is simply checking if None == None
-                        # and will not catch discrepancies in the different
-                        # feature length dimension. Those errors will show up
-                        # at training time. Possible solutions to this is
-                        # to enforce a length second dimension in
-                        # sequential feature placeholders, but that
-                        # does not work with BucketedBatcher that requires
-                        # the second dimension to be undefined in order to be
-                        # able to trim the data points and speed up computation.
-                        # So for now we are keeping things like this, make sure
-                        # to write in the documentation that training time
-                        # dimensions mismatch may occur if the sequential
-                        # features have different lengths for some data points.
-                        if fe_properties['representation'].shape[1] != \
-                                representation.shape[1]:
-                            raise ValueError(
-                                'The sequence length of the input feature {} '
-                                'is {} and is different from the sequence '
-                                'length of the main sequence feature {} which '
-                                'is {}.\n Shape of {}: {}, shape of {}: {}.\n'
-                                'Sequence lengths of all sequential features '
-                                'must be the same  in order to be concatenated '
-                                'by the sequence concat combiner. '
-                                'Try to impose the same max sequence length '
-                                'as a preprocessing parameter to both features '
-                                'or to reduce the output of {}.'.format(
-                                    fe_properties['name'],
-                                    fe_properties['representation'].shape[1],
-                                    self.main_sequence_feature,
-                                    representations_size,
-                                    fe_properties['name'],
-                                    fe_properties['representation'].shape,
-                                    fe_properties['name'],
-                                    representation.shape,
-                                    fe_properties['name']
-                                )
-                            )
-                        # this assumes all sequence representations have the
-                        # same sequence length, 2nd dimension
-                        representations.append(fe_properties['representation'])
-
-                    elif len(fe_properties['representation'].shape) == 2:
-                        sequence_max_length = tf.shape(representation)[1]
-                        multipliers = tf.concat(
-                            [[1], tf.expand_dims(sequence_max_length, -1),
-                             [1]],
-                            0
-                        )
-                        tiled_representation = tf.tile(
-                            tf.expand_dims(fe_properties['representation'], 1),
-                            multipliers
-                        )
-                        logger.debug('  tiled_representation: {0}'.format(
-                            tiled_representation))
-
-                        mask = tf.sequence_mask(
-                            sequence_length,
-                            sequence_max_length
-                        )
-                        tiled_representation = tf.multiply(
-                            tiled_representation,
-                            tf.cast(tf.expand_dims(mask, -1), dtype=tf.float32)
-                        )
-
-                        representations.append(tiled_representation)
-
-                    else:
-=======
         # ================ Concat ================
         for if_name, if_outputs in inputs.items():
             if if_name is not self.main_sequence_feature:
@@ -258,7 +180,6 @@
                     # dimensions mismatch may occur if the sequential
                     # features have different lengths for some data points.
                     if if_representation.shape[1] != representation.shape[1]:
->>>>>>> 239afb8c
                         raise ValueError(
                             'The sequence length of the input feature {} '
                             'is {} and is different from the sequence '
